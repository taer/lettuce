<<<<<<< HEAD
              lettuce 3.2.Final RELEASE NOTES

This release features Unix domain sockets on linux-x86_64 systems. Local connections to a Redis
instance are now possible without the use of the network. A second feature with a huge impact is client options.
Client options allow to control behavior on a fine-grained base. It is now possible to turn off auto-reconnect,
validate the connection with a PING before activating the connection for client usage and many more.

We tested lettuce using YourKit for performance. Subtracting all IO, the most time is spent on constructing the return
futures and command objects. The async API can issue about 300Kops/sec whereas the sync API performs
about 13Kops/sec (GET's, PING's) on a single thread.
Sync performance depends on the Redis performance (tested on a Mac, 2,7 GHz Intel Core i7).

lettuce provides now also base functionality for building clients using the Redis protocol.
An example is spinach (https://github.com/mp911de/spinach).

lettuce is built with Java 8 but can be used with Java 6, 7 and 8. Java 6 and 7 support will be
dropped with lettuce 4.0. The new lettuce-testcontainer project ensures until then.
You can find the build results at https://travis-ci.org/mp911de/lettuce-testcontainer
=======
              lettuce 4.0.Beta1 RELEASE NOTES

TBD.
- Stateful Connections
- Sync interface for PubSub
- Advanced cluster API
- Switch to Java 8 and drop 6+7 support
- Deprecate connection API's and use command apis


lettuce 4.0 is needs Java 8 and cannot be used with Java 6 or 7.
>>>>>>> 5e2ce486

If you need any support, meet lettuce at https://gitter.im/mp911de/lettuce


Rearchitecting the API
-----
<<<<<<< HEAD
Unix Domain Sockets are inter-process communication channels on POSIX compliant systems. They allow to exchange data
between processes on the same host operating system. When using Redis, which is usually a network service,
Unix Domain Sockets are usable only if connecting locally to a single instance. Redis Sentinel and Redis Cluster,
maintain tables of remote or local nodes and act therefore as registry. Unix Domain Sockets are not beneficial with
Redis Sentinel and Redis Cluster.
Using RedisClusterClient with Unix Domain Sockets would connect to the local node using a socket and then open
TCP connection to all the other hosts. A good example is connecting locally to a standalone or a single cluster node
to gain performance.
=======
Lettuce provides right from the start two API's: Sync and async. Now comes a third one: Reactive. Behind the scenes, all commands are
executed using netty and it does not really matter, from which API you come. But the connection resources (sockets, events)
were bound to a particular API. If one wanted to use sync calls for a certain scenario, he had to create another connection to redis.

This coupling is loosed now. By calling `connect()` you will no longer get a synchronous connection, you will get a `StatefulRedisConnection`
with the access to the sync, async and reactive interface.

3.x code:
```java
RedisConnection connection = client.connect();
```

4.x code:
```java
StatefulRedisConnection stateful = client.connect();
RedisConnection connection = stateful.sync();
```

The other `connect` methods like `connectAsync` and `connectSentinelAsync` will remain unchanged.
>>>>>>> 5e2ce486

Affected `connect` methods are:

* `RedisClient.connect` (provides a `StatefulRedisConnection`)
* `RedisClient.connectPubSub` (provides a `StatefulRedisPubSubConnection`)
* `RedisClusterClient.connect` (provides a `StatefulRedisClusterConnection`)

New connect methods:

* `RedisClient.connectSentinel` (provides a `StatefulRedisSentinelConnection`)

Moving segregated API interfaces to own packages
-----
Starting with reactive API's, another 13 interfaces will be provided with lettuce. This increases the count of
types within the `com.lambdaworks.redis` package and the package gets messier again. In combination with the stateful connection
the original `...Connection` or `...AsyncConnection` interfaces no longer reflect the real purpose. New `Commands` interfaces provide
the same functionality and are located in `api.sync` and `api.async` packages (respective `cluster.api.sync`, `cluster.api.async` and so on
for the Redis Cluster client and PubSub).

The following interfaces are deprecated and substituted by new `...Commands` interfaces:

* RedisHashesAsyncConnection
* RedisHashesConnection
* RedisHLLAsyncConnection
* RedisHLLConnection
* RedisKeysAsyncConnection
* RedisKeysConnection
* RedisListsAsyncConnection
* RedisListsConnection
* RedisScriptingAsyncConnection
* RedisScriptingConnection
* RedisSentinelAsyncConnection
* RedisServerAsyncConnection
* RedisServerConnection
* RedisSetsAsyncConnection
* RedisSetsConnection
* RedisSortedSetsAsyncConnection
* RedisSortedSetsConnection
* RedisStringsAsyncConnection
* RedisStringsConnection
* RedisClusterConnection
* RedisConnection
* RedisClusterAsyncConnection
* RedisAsyncConnection
* BaseRedisConnection
* BaseRedisAsyncConnection


### Migration Matrix sync API:

3.x package: `com.lambdaworks.redis`
4.x package: `com.lambdaworks.redis.api.sync`


New command interfaces:

* RedisCommands
* RedisClusterCommands
* BaseRedisComands
* RedisHashCommands
* RedisHLLCommands
* RedisKeyCommands
* RedisListCommands
* RedisScriptingCommands
* RedisServerCommands
* RedisSetCommands
* RedisSortedSetCommands
* RedisStringsCommands
* RedisTransactionalCommands
* RedisPubSubCommands

### Migration Matrix async API:

3.x package: `com.lambdaworks.redis`
4.x package: `com.lambdaworks.redis.api.async`


New command interfaces:

* RedisAsyncCommands
* RedisClusterAsyncCommands
* BaseRedisAsyncCommands
* RedisHashAsyncCommands
* RedisHLLAsyncCommands
* RedisKeyAsyncCommands
* RedisListAsyncCommands
* RedisScriptingAsyncCommands
* RedisSentinelAsyncCommands
* RedisServerAsyncCommands
* RedisSetAsyncCommands
* RedisSortedSetAsyncCommands
* RedisStringAsyncCommands
* RedisTransactionalAsyncCommands
* RedisPubSubAsyncCommands


### New interfaces providing observable commands:

4.x package: `com.lambdaworks.redis.api.rx`

New interfaces:

* BaseRedisRxConnection
* RedisHashesRxConnection
* RedisHLLRxConnection
* RedisKeysRxConnection
* RedisListsRxConnection
* RedisScriptingRxConnection
* RedisSentinelRxConnection
* RedisServerRxConnection
* RedisSetsRxConnection
* RedisSortedSetsRxConnection
* RedisStringsRxConnection
* RedisTransactionalRxConnection

## New API's

* StatefulClusterConnection
* StatefulRedisPubSubConnection
* StatefulClusterConnection
* StatefulRedisSentinelConnection
* RedisPubSubAsyncConnection and RedisPubSubConnection

## API Changes

* readOnly and readWrite changed from `String` return type to `RedisFuture<String>`. The connection state is maintained by the future completion.
* Moved `CommandOutput` from `com.lambdaworks.redis.protocol` to  `com.lambdaworks.redis.output`
* Moved `SetArgs` from `com.lambdaworks.redis.protocol` to `com.lambdaworks.redis`
* All connections are `AutoCloseable` so you can handle connections using try-with-resources.
* `RedisFuture`s are based on `CompleteableFuture` and throw now any occured exception when accessing the value using `get()`.
Exceptions are passed down the `CompletionStage`s.

Enhancements
-----
<<<<<<< HEAD
* Provide an option to connect to Redis via Unix Domain Sockets #52
* Add new cluster command MYID #53 (Thanks to @taer)
* Expose futures of re-subscription on reconnect #62 (Thanks to @kichik)
* Ping before connect #61 (Thanks to @kichik)
* Introduce ClientOptions to control specific behavior #58
* Enhance stability when reconnecting #56
* Extract and use interfaces for improved extensibility
* Upgrade netty to 4.0.28.Final

Fixes
-----
* RedisPubSubConnectionImpl.activated does not call super.activated() #55
* RedisPubSubConnectionImpl.activated() deadlock #57
* Fix zrevrangebyscoreWithScores signature bug #65
* Handle absence of optional epoll library in a reasonable way bug #64
=======


Fixes
-----
>>>>>>> 5e2ce486

Other
------


lettuce requires a minimum of Java 8 to build and run. It is tested continuously against Redis 3.0.

For complete information on lettuce see the websites:

* http://github.com/mp911de/lettuce
* http://redis.paluch.biz.<|MERGE_RESOLUTION|>--- conflicted
+++ resolved
@@ -1,51 +1,22 @@
-<<<<<<< HEAD
-              lettuce 3.2.Final RELEASE NOTES
-
-This release features Unix domain sockets on linux-x86_64 systems. Local connections to a Redis
-instance are now possible without the use of the network. A second feature with a huge impact is client options.
-Client options allow to control behavior on a fine-grained base. It is now possible to turn off auto-reconnect,
-validate the connection with a PING before activating the connection for client usage and many more.
-
-We tested lettuce using YourKit for performance. Subtracting all IO, the most time is spent on constructing the return
-futures and command objects. The async API can issue about 300Kops/sec whereas the sync API performs
-about 13Kops/sec (GET's, PING's) on a single thread.
-Sync performance depends on the Redis performance (tested on a Mac, 2,7 GHz Intel Core i7).
-
-lettuce provides now also base functionality for building clients using the Redis protocol.
-An example is spinach (https://github.com/mp911de/spinach).
-
-lettuce is built with Java 8 but can be used with Java 6, 7 and 8. Java 6 and 7 support will be
-dropped with lettuce 4.0. The new lettuce-testcontainer project ensures until then.
-You can find the build results at https://travis-ci.org/mp911de/lettuce-testcontainer
-=======
               lettuce 4.0.Beta1 RELEASE NOTES
 
-TBD.
-- Stateful Connections
-- Sync interface for PubSub
-- Advanced cluster API
-- Switch to Java 8 and drop 6+7 support
-- Deprecate connection API's and use command apis
+This release is a major release that introduces numerous changes. lettuce coupled API and connection very tight together,
+like other clients, too. The connection and the different API's are now decoupled. All connections are backed now by stateful
+connection and the API, as you know it from `RedisConnection` or `RedisAsyncConnection`, just operates on the connection. This
+is also the reason, why all `...Connection` and `...AsyncConnection` interfaces are deprecated and replaced by new `...Commands`
+interfaces. To sum it up, a lot changed under the hood, read more in New segregated command interfaces about the new interfaces.
+
+A couple of changes are breaking changes, and you need most likely to adopt your code to use lettuce 4.0.
+lettuce dropped Java 6 and 7 support and requires Java 8 to run. A couple API's changed, like the renaming of RedisPubSubConnection to RedisPubSubAsyncConnection. RedisPubSubConnection is now a synchronous API.
 
 
 lettuce 4.0 is needs Java 8 and cannot be used with Java 6 or 7.
->>>>>>> 5e2ce486
 
 If you need any support, meet lettuce at https://gitter.im/mp911de/lettuce
 
 
 Rearchitecting the API
 -----
-<<<<<<< HEAD
-Unix Domain Sockets are inter-process communication channels on POSIX compliant systems. They allow to exchange data
-between processes on the same host operating system. When using Redis, which is usually a network service,
-Unix Domain Sockets are usable only if connecting locally to a single instance. Redis Sentinel and Redis Cluster,
-maintain tables of remote or local nodes and act therefore as registry. Unix Domain Sockets are not beneficial with
-Redis Sentinel and Redis Cluster.
-Using RedisClusterClient with Unix Domain Sockets would connect to the local node using a socket and then open
-TCP connection to all the other hosts. A good example is connecting locally to a standalone or a single cluster node
-to gain performance.
-=======
 Lettuce provides right from the start two API's: Sync and async. Now comes a third one: Reactive. Behind the scenes, all commands are
 executed using netty and it does not really matter, from which API you come. But the connection resources (sockets, events)
 were bound to a particular API. If one wanted to use sync calls for a certain scenario, he had to create another connection to redis.
@@ -65,7 +36,6 @@
 ```
 
 The other `connect` methods like `connectAsync` and `connectSentinelAsync` will remain unchanged.
->>>>>>> 5e2ce486
 
 Affected `connect` methods are:
 
@@ -77,7 +47,7 @@
 
 * `RedisClient.connectSentinel` (provides a `StatefulRedisSentinelConnection`)
 
-Moving segregated API interfaces to own packages
+New segregated command interfaces
 -----
 Starting with reactive API's, another 13 interfaces will be provided with lettuce. This increases the count of
 types within the `com.lambdaworks.redis` package and the package gets messier again. In combination with the stateful connection
@@ -200,28 +170,10 @@
 
 Enhancements
 -----
-<<<<<<< HEAD
-* Provide an option to connect to Redis via Unix Domain Sockets #52
-* Add new cluster command MYID #53 (Thanks to @taer)
-* Expose futures of re-subscription on reconnect #62 (Thanks to @kichik)
-* Ping before connect #61 (Thanks to @kichik)
-* Introduce ClientOptions to control specific behavior #58
-* Enhance stability when reconnecting #56
-* Extract and use interfaces for improved extensibility
-* Upgrade netty to 4.0.28.Final
-
-Fixes
------
-* RedisPubSubConnectionImpl.activated does not call super.activated() #55
-* RedisPubSubConnectionImpl.activated() deadlock #57
-* Fix zrevrangebyscoreWithScores signature bug #65
-* Handle absence of optional epoll library in a reasonable way bug #64
-=======
 
 
 Fixes
 -----
->>>>>>> 5e2ce486
 
 Other
 ------
